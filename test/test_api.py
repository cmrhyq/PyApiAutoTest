--- conflicted
+++ resolved
@@ -10,33 +10,15 @@
 
 @allure.feature("API自动化测试")
 class TestAPI:
-<<<<<<< HEAD
-    """
-    API测试类
-    """
-
-    def test_api_cases(self, api_client, test_cases):
-        """
-        执行所有API测试用例
-        """
-=======
     """API测试类"""
     # TODO 从测试报告上看，要把每一个接口当成一个接口来执行，不能当成一个步骤来执行
     def test_api_cases(self, api_client, test_cases, cache):
         """执行所有API测试用例"""
->>>>>>> f401bc40
         for case in test_cases:
             self._execute_test_case(api_client, case, cache)
 
-<<<<<<< HEAD
-    def _execute_test_case(self, api_client, case):
-        """
-        执行单个测试用例
-        """
-=======
     def _execute_test_case(self, api_client, case, cache):
         """执行单个测试用例"""
->>>>>>> f401bc40
         # 提取测试用例信息
         name = case.get('name', 'Unknown')
         description = case.get('description', '')
@@ -193,11 +175,11 @@
     def _extract_response(self, response, response_extract, cache):
         """根据规则提取响应数据"""
         extracted_data = {}
-        
+
         try:
             # 尝试获取JSON响应
             response_data = response.json() if hasattr(response, 'json') else response
-            
+
             # 遍历需要提取的字段
             for key, extract_path in response_extract.items():
                 # 处理嵌套路径，例如 "data.user.id"
@@ -223,7 +205,7 @@
                 extracted_data[key] = value
                 # 缓存响应数据
                 cache.set(key, value)
-                
+
         except Exception as e:
             logger.error(f"提取响应数据时出错: {e}")
 
