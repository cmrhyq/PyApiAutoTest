--- conflicted
+++ resolved
@@ -4,8 +4,36 @@
     <option name="autoReloadType" value="SELECTIVE" />
   </component>
   <component name="ChangeListManager">
-    <list default="true" id="3b84648b-6285-4447-805c-948a7bd14773" name="Changes" comment="1. 新增运行器">
+    <list default="true" id="3b84648b-6285-4447-805c-948a7bd14773" name="Changes" comment="merge">
+      <change afterPath="$PROJECT_DIR$/core/validators/response_validator.py" afterDir="false" />
       <change beforePath="$PROJECT_DIR$/.idea/workspace.xml" beforeDir="false" afterPath="$PROJECT_DIR$/.idea/workspace.xml" afterDir="false" />
+      <change beforePath="$PROJECT_DIR$/README.md" beforeDir="false" afterPath="$PROJECT_DIR$/README.md" afterDir="false" />
+      <change beforePath="$PROJECT_DIR$/app_config.ini" beforeDir="false" />
+      <change beforePath="$PROJECT_DIR$/common/db/__init__.py" beforeDir="false" afterPath="$PROJECT_DIR$/config/manager/__init__.py" afterDir="false" />
+      <change beforePath="$PROJECT_DIR$/common/email/send_email.py" beforeDir="false" afterPath="$PROJECT_DIR$/common/email/send_email.py" afterDir="false" />
+      <change beforePath="$PROJECT_DIR$/config/env_config.yaml" beforeDir="false" afterPath="$PROJECT_DIR$/config/env_config.yaml" afterDir="false" />
+      <change beforePath="$PROJECT_DIR$/config/ini/__init__.py" beforeDir="false" afterPath="$PROJECT_DIR$/core/validators/__init__.py" afterDir="false" />
+      <change beforePath="$PROJECT_DIR$/config/ini/read_config_ini.py" beforeDir="false" />
+      <change beforePath="$PROJECT_DIR$/config/manager_config.py" beforeDir="false" afterPath="$PROJECT_DIR$/config/manager/manager_config.py" afterDir="false" />
+      <change beforePath="$PROJECT_DIR$/config/yaml/__init__.py" beforeDir="false" afterPath="$PROJECT_DIR$/run_test.py" afterDir="false" />
+      <change beforePath="$PROJECT_DIR$/config/yaml/read_config_yaml.py" beforeDir="false" />
+      <change beforePath="$PROJECT_DIR$/conftest.py" beforeDir="false" afterPath="$PROJECT_DIR$/conftest.py" afterDir="false" />
+      <change beforePath="$PROJECT_DIR$/core/assertion/__init__.py" beforeDir="false" afterPath="$PROJECT_DIR$/test/test_api.py" afterDir="false" />
+      <change beforePath="$PROJECT_DIR$/core/assertion/assertion.py" beforeDir="false" afterPath="$PROJECT_DIR$/core/validators/assertion.py" afterDir="false" />
+      <change beforePath="$PROJECT_DIR$/core/http/http_client.py" beforeDir="false" afterPath="$PROJECT_DIR$/core/http/http_client.py" afterDir="false" />
+      <change beforePath="$PROJECT_DIR$/core/loader/data_loader.py" beforeDir="false" afterPath="$PROJECT_DIR$/core/loader/data_loader.py" afterDir="false" />
+      <change beforePath="$PROJECT_DIR$/core/runner/__init__.py" beforeDir="false" />
+      <change beforePath="$PROJECT_DIR$/core/runner/test_runner.py" beforeDir="false" />
+      <change beforePath="$PROJECT_DIR$/data/api_test_data.yaml" beforeDir="false" afterPath="$PROJECT_DIR$/data/api_test_data.yaml" afterDir="false" />
+      <change beforePath="$PROJECT_DIR$/main.py" beforeDir="false" />
+      <change beforePath="$PROJECT_DIR$/pytest.ini" beforeDir="false" afterPath="$PROJECT_DIR$/pytest.ini" afterDir="false" />
+      <change beforePath="$PROJECT_DIR$/test/__init__.py" beforeDir="false" />
+      <change beforePath="$PROJECT_DIR$/test/api/__init__.py" beforeDir="false" />
+      <change beforePath="$PROJECT_DIR$/test/api/user_api.py" beforeDir="false" />
+      <change beforePath="$PROJECT_DIR$/test/modules/__init__.py" beforeDir="false" />
+      <change beforePath="$PROJECT_DIR$/test/modules/post_test.py" beforeDir="false" />
+      <change beforePath="$PROJECT_DIR$/test/modules/user_test.py" beforeDir="false" />
+      <change beforePath="$PROJECT_DIR$/test/test_base.py" beforeDir="false" />
     </list>
     <option name="SHOW_DIALOG" value="false" />
     <option name="HIGHLIGHT_CONFLICTS" value="true" />
@@ -45,29 +73,6 @@
     <option name="hideEmptyMiddlePackages" value="true" />
     <option name="showLibraryContents" value="true" />
   </component>
-<<<<<<< HEAD
-  <component name="PropertiesComponent">{
-  &quot;keyToString&quot;: {
-    &quot;Python tests.Python tests for test_user.TestUser.test_user_creation.executor&quot;: &quot;Run&quot;,
-    &quot;Python tests.pytest for batch_test_example.TestBatchAPIs.executor&quot;: &quot;Run&quot;,
-    &quot;Python.cli.executor&quot;: &quot;Run&quot;,
-    &quot;Python.data_loader.executor&quot;: &quot;Run&quot;,
-    &quot;Python.internet_utils.executor&quot;: &quot;Run&quot;,
-    &quot;Python.run_test.executor&quot;: &quot;Run&quot;,
-    &quot;Python.web_driver_singleton.executor&quot;: &quot;Run&quot;,
-    &quot;RunOnceActivity.ShowReadmeOnStart&quot;: &quot;true&quot;,
-    &quot;RunOnceActivity.git.unshallow&quot;: &quot;true&quot;,
-    &quot;SHARE_PROJECT_CONFIGURATION_FILES&quot;: &quot;true&quot;,
-    &quot;git-widget-placeholder&quot;: &quot;main&quot;,
-    &quot;last_opened_file_path&quot;: &quot;C:/Users/EDY/Desktop/Code/PyApiAutoTest/data&quot;,
-    &quot;node.js.detected.package.eslint&quot;: &quot;true&quot;,
-    &quot;node.js.detected.package.tslint&quot;: &quot;true&quot;,
-    &quot;node.js.selected.package.eslint&quot;: &quot;(autodetect)&quot;,
-    &quot;node.js.selected.package.tslint&quot;: &quot;(autodetect)&quot;,
-    &quot;nodejs_package_manager_path&quot;: &quot;npm&quot;,
-    &quot;settings.editor.selected.configurable&quot;: &quot;com.intellij.pycharm.community.ide.impl.configuration.PythonContentEntriesConfigurable&quot;,
-    &quot;vue.rearranger.settings.migration&quot;: &quot;true&quot;
-=======
   <component name="PropertiesComponent"><![CDATA[{
   "keyToString": {
     "Python tests.Python tests for test_user.TestUser.test_user_creation.executor": "Run",
@@ -88,9 +93,8 @@
     "nodejs_package_manager_path": "npm",
     "settings.editor.selected.configurable": "com.intellij.pycharm.community.ide.impl.configuration.PythonContentEntriesConfigurable",
     "vue.rearranger.settings.migration": "true"
->>>>>>> bf3ace18
   }
-}</component>
+}]]></component>
   <component name="RecentsManager">
     <key name="CopyFile.RECENT_KEYS">
       <recent name="C:\Users\EDY\Desktop\Code\PyApiAutoTest\data" />
@@ -236,9 +240,7 @@
       <workItem from="1751819689269" duration="70000" />
       <workItem from="1751900101567" duration="133000" />
       <workItem from="1751900241927" duration="211000" />
-      <workItem from="1751900553651" duration="6109000" />
-      <workItem from="1751936465683" duration="1232000" />
-      <workItem from="1751980170280" duration="425000" />
+      <workItem from="1751900553651" duration="5875000" />
     </task>
     <task id="LOCAL-00001" summary="日志">
       <option name="closed" value="true" />
@@ -328,23 +330,7 @@
       <option name="project" value="LOCAL" />
       <updated>1751897415138</updated>
     </task>
-    <task id="LOCAL-00012" summary="1. 新增测试用例&#10;2. 删除老的配置文件&#10;3. 新增pytest 配置&#10;4. 新增日志&#10;5. 新增文档">
-      <option name="closed" value="true" />
-      <created>1751907858421</created>
-      <option name="number" value="00012" />
-      <option name="presentableId" value="LOCAL-00012" />
-      <option name="project" value="LOCAL" />
-      <updated>1751907858421</updated>
-    </task>
-    <task id="LOCAL-00013" summary="1. 新增运行器">
-      <option name="closed" value="true" />
-      <created>1751907912223</created>
-      <option name="number" value="00013" />
-      <option name="presentableId" value="LOCAL-00013" />
-      <option name="project" value="LOCAL" />
-      <updated>1751907912223</updated>
-    </task>
-    <option name="localTasksCounter" value="14" />
+    <option name="localTasksCounter" value="12" />
     <servers />
   </component>
   <component name="TypeScriptGeneratedFilesManager">
@@ -361,9 +347,7 @@
     <MESSAGE value="更新测试用例" />
     <MESSAGE value="项目初始结构" />
     <MESSAGE value="merge" />
-    <MESSAGE value="1. 新增测试用例&#10;2. 删除老的配置文件&#10;3. 新增pytest 配置&#10;4. 新增日志&#10;5. 新增文档" />
-    <MESSAGE value="1. 新增运行器" />
-    <option name="LAST_COMMIT_MESSAGE" value="1. 新增运行器" />
+    <option name="LAST_COMMIT_MESSAGE" value="merge" />
   </component>
   <component name="com.intellij.coverage.CoverageDataManagerImpl">
     <SUITE FILE_PATH="coverage/ApiAutomationTest$cli.coverage" NAME="cli Coverage Results" MODIFIED="1751816452503" SOURCE_PROVIDER="com.intellij.coverage.DefaultCoverageFileProvider" RUNNER="coverage.py" COVERAGE_BY_TEST_ENABLED="false" COVERAGE_TRACING_ENABLED="false" WORKING_DIRECTORY="$PROJECT_DIR$" />
