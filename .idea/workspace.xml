--- conflicted
+++ resolved
@@ -4,10 +4,6 @@
     <option name="autoReloadType" value="SELECTIVE" />
   </component>
   <component name="ChangeListManager">
-<<<<<<< HEAD
-    <list default="true" id="3b84648b-6285-4447-805c-948a7bd14773" name="Changes" comment="1. 新增配置数据加载器&#10;2. 新增环境配置文件&#10;3. 新增测试数据配置文件&#10;4. 新增测试运行器">
-      <change beforePath="$PROJECT_DIR$/.idea/workspace.xml" beforeDir="false" afterPath="$PROJECT_DIR$/.idea/workspace.xml" afterDir="false" />
-=======
     <list default="true" id="3b84648b-6285-4447-805c-948a7bd14773" name="Changes" comment="merge">
       <change afterPath="$PROJECT_DIR$/core/validators/response_validator.py" afterDir="false" />
       <change beforePath="$PROJECT_DIR$/.idea/workspace.xml" beforeDir="false" afterPath="$PROJECT_DIR$/.idea/workspace.xml" afterDir="false" />
@@ -38,7 +34,6 @@
       <change beforePath="$PROJECT_DIR$/test/modules/post_test.py" beforeDir="false" />
       <change beforePath="$PROJECT_DIR$/test/modules/user_test.py" beforeDir="false" />
       <change beforePath="$PROJECT_DIR$/test/test_base.py" beforeDir="false" />
->>>>>>> bf58528d
     </list>
     <option name="SHOW_DIALOG" value="false" />
     <option name="HIGHLIGHT_CONFLICTS" value="true" />
@@ -85,7 +80,6 @@
     "Python.cli.executor": "Run",
     "Python.data_loader.executor": "Run",
     "Python.internet_utils.executor": "Run",
-    "Python.run_test.executor": "Run",
     "Python.web_driver_singleton.executor": "Run",
     "RunOnceActivity.ShowReadmeOnStart": "true",
     "RunOnceActivity.git.unshallow": "true",
@@ -328,15 +322,6 @@
       <option name="project" value="LOCAL" />
       <updated>1745251294543</updated>
     </task>
-<<<<<<< HEAD
-    <task id="LOCAL-00011" summary="1. 新增配置数据加载器&#10;2. 新增环境配置文件&#10;3. 新增测试数据配置文件&#10;4. 新增测试运行器">
-      <option name="closed" value="true" />
-      <created>1751880903190</created>
-      <option name="number" value="00011" />
-      <option name="presentableId" value="LOCAL-00011" />
-      <option name="project" value="LOCAL" />
-      <updated>1751880903190</updated>
-=======
     <task id="LOCAL-00011" summary="merge">
       <option name="closed" value="true" />
       <created>1751897415138</created>
@@ -344,7 +329,6 @@
       <option name="presentableId" value="LOCAL-00011" />
       <option name="project" value="LOCAL" />
       <updated>1751897415138</updated>
->>>>>>> bf58528d
     </task>
     <option name="localTasksCounter" value="12" />
     <servers />
@@ -361,14 +345,9 @@
     <MESSAGE value="更新获取pc端ua和phone端ua的方法" />
     <MESSAGE value="测试报告" />
     <MESSAGE value="更新测试用例" />
-<<<<<<< HEAD
-    <MESSAGE value="1. 新增配置数据加载器&#10;2. 新增环境配置文件&#10;3. 新增测试数据配置文件&#10;4. 新增测试运行器" />
-    <option name="LAST_COMMIT_MESSAGE" value="1. 新增配置数据加载器&#10;2. 新增环境配置文件&#10;3. 新增测试数据配置文件&#10;4. 新增测试运行器" />
-=======
     <MESSAGE value="项目初始结构" />
     <MESSAGE value="merge" />
     <option name="LAST_COMMIT_MESSAGE" value="merge" />
->>>>>>> bf58528d
   </component>
   <component name="com.intellij.coverage.CoverageDataManagerImpl">
     <SUITE FILE_PATH="coverage/ApiAutomationTest$cli.coverage" NAME="cli Coverage Results" MODIFIED="1751816452503" SOURCE_PROVIDER="com.intellij.coverage.DefaultCoverageFileProvider" RUNNER="coverage.py" COVERAGE_BY_TEST_ENABLED="false" COVERAGE_TRACING_ENABLED="false" WORKING_DIRECTORY="$PROJECT_DIR$" />
