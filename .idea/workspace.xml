--- conflicted
+++ resolved
@@ -4,10 +4,6 @@
     <option name="autoReloadType" value="SELECTIVE" />
   </component>
   <component name="ChangeListManager">
-<<<<<<< HEAD
-    <list default="true" id="4355fed3-eda7-453a-a7db-8948179117ee" name="Changes" comment="update TODO">
-      <change beforePath="$PROJECT_DIR$/.idea/workspace.xml" beforeDir="false" afterPath="$PROJECT_DIR$/.idea/workspace.xml" afterDir="false" />
-=======
     <list default="true" id="4355fed3-eda7-453a-a7db-8948179117ee" name="Changes" comment="1. 修复测试报告中占位符未替换的问题">
       <change beforePath="$PROJECT_DIR$/.idea/workspace.xml" beforeDir="false" afterPath="$PROJECT_DIR$/.idea/workspace.xml" afterDir="false" />
       <change beforePath="$PROJECT_DIR$/README.md" beforeDir="false" afterPath="$PROJECT_DIR$/README.md" afterDir="false" />
@@ -17,7 +13,6 @@
       <change beforePath="$PROJECT_DIR$/core/patterns/singleton/cache_singleton.py" beforeDir="false" />
       <change beforePath="$PROJECT_DIR$/pytest.ini" beforeDir="false" afterPath="$PROJECT_DIR$/pytest.ini" afterDir="false" />
       <change beforePath="$PROJECT_DIR$/test_runner.py" beforeDir="false" afterPath="$PROJECT_DIR$/test_runner.py" afterDir="false" />
->>>>>>> 457ab7f4
     </list>
     <option name="SHOW_DIALOG" value="false" />
     <option name="HIGHLIGHT_CONFLICTS" value="true" />
@@ -113,17 +108,6 @@
       <option name="project" value="LOCAL" />
       <updated>1752506697913</updated>
     </task>
-<<<<<<< HEAD
-    <task id="LOCAL-00001" summary="update TODO">
-      <option name="closed" value="true" />
-      <created>1752568000062</created>
-      <option name="number" value="00001" />
-      <option name="presentableId" value="LOCAL-00001" />
-      <option name="project" value="LOCAL" />
-      <updated>1752568000062</updated>
-    </task>
-    <option name="localTasksCounter" value="2" />
-=======
     <task id="LOCAL-00002" summary="1. 新增递归替换请求数据中的占位符">
       <option name="closed" value="true" />
       <created>1753025007430</created>
@@ -149,21 +133,15 @@
       <updated>1753025349789</updated>
     </task>
     <option name="localTasksCounter" value="5" />
->>>>>>> 457ab7f4
     <servers />
   </component>
   <component name="TypeScriptGeneratedFilesManager">
     <option name="version" value="3" />
   </component>
   <component name="VcsManagerConfiguration">
-<<<<<<< HEAD
-    <MESSAGE value="update TODO" />
-    <option name="LAST_COMMIT_MESSAGE" value="update TODO" />
-=======
     <MESSAGE value="框架代码大更新：&#10;1. 测试数据使用excel进行管理&#10;2. 修复上个版本中所有的接口请求都在同一个记录里" />
     <MESSAGE value="1. 新增递归替换请求数据中的占位符" />
     <MESSAGE value="1. 修复测试报告中占位符未替换的问题" />
     <option name="LAST_COMMIT_MESSAGE" value="1. 修复测试报告中占位符未替换的问题" />
->>>>>>> 457ab7f4
   </component>
 </project>