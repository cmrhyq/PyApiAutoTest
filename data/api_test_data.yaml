--- conflicted
+++ resolved
@@ -58,11 +58,7 @@
             type: "string"
 
     - name: "获取文章1"
-<<<<<<< HEAD
-      description: "获取文章详情"
-=======
       description: "获取文章1的详情"
->>>>>>> 885a204e
       method: "GET"
       endpoint: "/posts/{id}"
       path_params:
