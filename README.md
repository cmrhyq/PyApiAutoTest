--- conflicted
+++ resolved
@@ -1,23 +1,16 @@
 <div style="font-family: 'Kanit', sans-serif;text-align: center;border: 10px solid #fff;box-shadow: 1px 1px 2px #e6e6e6;background: linear-gradient(to left top, #11998e, #38ef7d); padding: 50px 0;">
 <div style="color: #fff;">
     <h3 style="font-size: 25px;font-weight: 600;letter-spacing: 1px;text-transform: uppercase;margin: 0;">
-       Python API Automation Test Init
+       Python API Automation Tes
     </h3>
     <span style="font-size: 16px;text-transform: capitalize;">
-    	Python API 自动化测试初始化框架
+    	Python API自动化测试框架
     </span>
 </div>
 </div>
 
 ## 🎯 工具介绍
 
-<<<<<<< HEAD
-- 本库包含的代码封装了API自动化测试的基本框架，使用 python + requests + pytest
-
-```bash
-allure serve ./reports/allure-results
-```
-=======
 这是一个基于 Python + pytest + requests 的 API 自动化测试工具，**专门设计给非技术人员使用**。你只需要会编辑 YAML 配置文件就能轻松添加和管理 API 测试用例。
 
 ## 📁 项目结构
@@ -304,5 +297,4 @@
 2. 按照模板填写测试用例
 3. 运行测试并查看报告
 
-无需编写任何代码！
->>>>>>> bf58528d
+无需编写任何代码！