--- conflicted
+++ resolved
@@ -47,12 +47,8 @@
 @pytest.fixture(scope="session")
 def test_cases(data_loader):
     """测试用例fixture"""
-<<<<<<< HEAD
-    cases = data_loader.get_test_cases("C:\\Users\\EDY\\Desktop\\Code\\PyApiAutoTest\\data\\api_test_data.yaml")
-=======
     # TODO 实现读取目录下的所有的测试用例文件然后再去执行测试
     cases = data_loader.get_test_cases("I:\\Code\\4.python_code\\PyApiAutoTest\\data\\api_test_data.yaml")
->>>>>>> f401bc40
 
     # 附加测试用例配置信息
     allure.attach(
